--- conflicted
+++ resolved
@@ -89,12 +89,8 @@
 # Rope project settings
 .ropeproject
 
-<<<<<<< HEAD
 # DB
-ecommerce.db
+database.db
 
 # folders
-images/
-=======
-database.db
->>>>>>> a59d9bff
+images/