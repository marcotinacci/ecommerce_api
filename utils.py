from flask import abort
from http.client import BAD_REQUEST


def check_required_fields(required_fields, request_data):
<<<<<<< HEAD
=======
    """
    Check whether request_data provides all fields in
    required_fields and they are not empty, bad request
    is raised otherwise
    """
>>>>>>> 3733e71c
    for field in required_fields:
        try:
            value = request_data[field]
            non_empty_str(value, field)
        except (KeyError, ValueError):
            abort(BAD_REQUEST)


def non_empty_str(val, name):
    """ Custom type for reqparser, blocking empty strings. """
    if not str(val).strip():
        raise ValueError('The argument {} is not empty'.format(name))
    return str(val)<|MERGE_RESOLUTION|>--- conflicted
+++ resolved
@@ -3,14 +3,11 @@
 
 
 def check_required_fields(required_fields, request_data):
-<<<<<<< HEAD
-=======
     """
     Check whether request_data provides all fields in
     required_fields and they are not empty, bad request
     is raised otherwise
     """
->>>>>>> 3733e71c
     for field in required_fields:
         try:
             value = request_data[field]
