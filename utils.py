--- conflicted
+++ resolved
@@ -1,9 +1,7 @@
-<<<<<<< HEAD
-=======
 """
 Utility module for Flask resource handlers and models.
 """
->>>>>>> f0f2b03e
+
 import dotenv
 import os
 
