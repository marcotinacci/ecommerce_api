<<<<<<< HEAD
"""Auth module used to handle authorization requests and checks"""

from flask_login import login_required, LoginManager

=======
"""
Auth module handles authorization requests and checks.
"""

from flask_login import login_required, LoginManager
>>>>>>> f0f2b03e
from models import User

login_manager = LoginManager()


class Auth:
    """
    Auth manager class, it offers methods to get the current user
    and to initialize the login manager of the app.
<<<<<<< HEAD
=======
    """

    @staticmethod
    def login_required(*args, **kwargs):
        """Forward flask_login login_required method"""
        return login_required(*args, **kwargs)

    @property
    def current_user(self):
        """
        This method returns the currently logged user (``models.User``).
        We forward the flask_login current_user converted from a proxy object
        to our ``models.User``. We import the flask_login current_user inside
        the method to forbid a direct import from flask_login.

        Returns:
            models.User: currently logged user
        """
        from flask_login import current_user
        return current_user._get_current_object()

    @staticmethod
    def init_app(app):
        """
        Wrapper for the flask_login method ``LoginManager::init_app``.

        Args:
            Flask app (Flask): The Flask app to initialize with the
                login manager
        """
        return login_manager.init_app(app)


auth = Auth()


@login_manager.user_loader
def load_user(user_id):
>>>>>>> f0f2b03e
    """
    Current user loading logic. If the user exists return it, otherwise None.

    Args:
        user_id (int): Peewee user id

<<<<<<< HEAD
    @staticmethod
    def login_required(*args, **kwargs):
        """Forward flask_login login_required method"""
        return login_required(*args, **kwargs)

    @property
    def current_user(self):
        """
        This method returns the currently logged user (``models.User``).
        We forward the flask_login current_user converted from a proxy object
        to our ``models.User``. We import the flask_login current_user inside
        the method to forbid a direct import from flask_login.
        Returns:
            models.User: currently logged user
        """
        from flask_login import current_user
        return current_user._get_current_object()

    @staticmethod
    def init_app(app):
        """
        Wrapper for the flask_login method ``LoginManager::init_app``.
        Args:
            Flask app (Flask): The Flask app to initialize with the
            login manager
        """
        return login_manager.init_app(app)


auth = Auth()


@login_manager.user_loader
def load_user(user_id):
    """
    Current user loading logic. If the user exists return it, otherwise None.
    Args:
        user id (int): Peewee user id
=======
>>>>>>> f0f2b03e
    Returns:
        models.User: The requested user
    """
    try:
        return User.get(User.id == user_id)
    except User.DoesNotExist:
        return None

<<<<<<< HEAD

@login_manager.request_loader
def load_user_from_request(request):
    """
    User login validation logic. If the user exists with the given username
    and with the correct password then returns the user, otherwise None.
    Args:
        request (Request): The flask request object used in endpoint handlers
=======

@login_manager.request_loader
def load_user_from_request(request):
    """
    User login validation logic. If the user exists with the given username
    and with the correct password then returns the user, otherwise None.

    Args:
        request (Request): The flask request object used in endpoint handlers

>>>>>>> f0f2b03e
    Returns:
        models.User: The logged user, None if login fails
    """
    if not request.authorization:
        return None
    try:
        user = User.get(User.email == request.authorization['username'])
    except User.DoesNotExist:
        return None

    if user.verify_password(request.authorization['password']):
        return user
    return None<|MERGE_RESOLUTION|>--- conflicted
+++ resolved
@@ -1,15 +1,9 @@
-<<<<<<< HEAD
-"""Auth module used to handle authorization requests and checks"""
-
-from flask_login import login_required, LoginManager
-
-=======
 """
 Auth module handles authorization requests and checks.
 """
 
 from flask_login import login_required, LoginManager
->>>>>>> f0f2b03e
+
 from models import User
 
 login_manager = LoginManager()
@@ -19,8 +13,7 @@
     """
     Auth manager class, it offers methods to get the current user
     and to initialize the login manager of the app.
-<<<<<<< HEAD
-=======
+
     """
 
     @staticmethod
@@ -59,54 +52,11 @@
 
 @login_manager.user_loader
 def load_user(user_id):
->>>>>>> f0f2b03e
     """
     Current user loading logic. If the user exists return it, otherwise None.
 
     Args:
         user_id (int): Peewee user id
-
-<<<<<<< HEAD
-    @staticmethod
-    def login_required(*args, **kwargs):
-        """Forward flask_login login_required method"""
-        return login_required(*args, **kwargs)
-
-    @property
-    def current_user(self):
-        """
-        This method returns the currently logged user (``models.User``).
-        We forward the flask_login current_user converted from a proxy object
-        to our ``models.User``. We import the flask_login current_user inside
-        the method to forbid a direct import from flask_login.
-        Returns:
-            models.User: currently logged user
-        """
-        from flask_login import current_user
-        return current_user._get_current_object()
-
-    @staticmethod
-    def init_app(app):
-        """
-        Wrapper for the flask_login method ``LoginManager::init_app``.
-        Args:
-            Flask app (Flask): The Flask app to initialize with the
-            login manager
-        """
-        return login_manager.init_app(app)
-
-
-auth = Auth()
-
-
-@login_manager.user_loader
-def load_user(user_id):
-    """
-    Current user loading logic. If the user exists return it, otherwise None.
-    Args:
-        user id (int): Peewee user id
-=======
->>>>>>> f0f2b03e
     Returns:
         models.User: The requested user
     """
@@ -115,16 +65,6 @@
     except User.DoesNotExist:
         return None
 
-<<<<<<< HEAD
-
-@login_manager.request_loader
-def load_user_from_request(request):
-    """
-    User login validation logic. If the user exists with the given username
-    and with the correct password then returns the user, otherwise None.
-    Args:
-        request (Request): The flask request object used in endpoint handlers
-=======
 
 @login_manager.request_loader
 def load_user_from_request(request):
@@ -134,8 +74,6 @@
 
     Args:
         request (Request): The flask request object used in endpoint handlers
-
->>>>>>> f0f2b03e
     Returns:
         models.User: The logged user, None if login fails
     """
