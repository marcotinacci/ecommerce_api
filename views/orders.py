--- conflicted
+++ resolved
@@ -8,12 +8,8 @@
 from flask import abort, request
 from flask_restful import Resource
 
-<<<<<<< HEAD
+from auth import auth
 from models import database, Address, Order, Item, User
-=======
-from auth import auth
-from models import database, Address, Order, Item
->>>>>>> 19d26230
 from notifications import notify_new_order
 from utils import generate_response
 
@@ -52,7 +48,7 @@
         # auth.py::verify() function, called by @auth.login_required decorator
         # and match it against the found user.
         # This is to prevent users from creating other users' order.
-        if g.user != user and g.user.admin is False:
+        if auth.current_user != user and auth.current_user.admin is False:
             return ({'message': "You can't create a new order for another user"},
                     UNAUTHORIZED)
 
@@ -75,9 +71,6 @@
             items_to_add[item] = req_item['quantity']
         with database.atomic():
             try:
-<<<<<<< HEAD
-                order = Order.create_order(g.user, address, items_to_add)
-=======
                 order = Order.create(
                     delivery_address=address,
                     user=auth.current_user,
@@ -90,7 +83,6 @@
                         if str(item.uuid) == req_item['id']:
                             order.add_item(item, req_item['quantity'])
                             break
->>>>>>> 19d26230
                 notify_new_order(address=order.delivery_address, user=order.user)
             except InsufficientAvailabilityException:
                 abort(BAD_REQUEST)
@@ -140,13 +132,8 @@
             # get the user from the flask.g global object registered inside the
             # auth.py::verify() function, called by @auth.login_required decorator
             # and match it against the found user.
-<<<<<<< HEAD
-            # This is to prevent users from modify other users' order.
-            if g.user != order.user and g.user.admin is False:
-=======
             # This is to prevent uses from modify other users' order.
             if auth.current_user != order.user and auth.current_user.admin is False:
->>>>>>> 19d26230
                 return ({'message': "You can't delete another user's order"},
                         UNAUTHORIZED)
 
