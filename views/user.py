from flask import request, abort, g
from flask_restful import Resource
from http.client import (CREATED, NO_CONTENT, NOT_FOUND, OK,
                         BAD_REQUEST, CONFLICT, UNAUTHORIZED)

from auth import auth
from models import User
<<<<<<< HEAD
from http.client import CREATED, NO_CONTENT, NOT_FOUND, OK, BAD_REQUEST
from utils import non_empty_str
=======
import utils
>>>>>>> be277255


class UsersHandler(Resource):
    """
    Handler for main user endpoint.

    Implements:
    * `get` method to retrieve the list of all the users
    * `post` method to add a new user to the database.
    """

    def get(self):
        return [user.json() for user in User.select()], OK

    def post(self):
        """ Add an user to the database."""
        # required fields for an User. All fields must be inside the post
        # request and not be empty strings.
        required_fields = ['first_name', 'last_name', 'email', 'password']

        request_data = request.get_json()

        # For every field required for creating a new user try to get the
        # value from the json data of the request.
        # If the field is missing (KeyError) or the value is an empty
        # string (ValueError) return a BAD_REQUEST
        for field in required_fields:
            try:
                value = request_data[field]
                non_empty_str(value, field)
            except (KeyError, ValueError):
                abort(BAD_REQUEST)

        # If email is present in the database return a BAD_REQUEST response.
        if User.exists(request_data['email']):
            msg = {'message': 'email already present.'}
            return msg, CONFLICT

        new_user = User.create(
            first_name=request_data['first_name'],
            last_name=request_data['last_name'],
            email=request_data['email'],
            password=User.hash_password(request_data['password'])
        )

        # If everything went OK return the newly created user and CREATED code
        return new_user.json(), CREATED


class UserHandler(Resource):
    """
    Handler for the operating on a single user.

    Implements:
    * `delete` method to remove an existing user from the database.
    """

    @auth.login_required
    def delete(self, email):
        """
        Delete an existing user from the database, looking up by email.
        If the email does not exists return NOT_FOUND.
        """

        if not User.exists(email):
            return ({'message': 'user `{}` not found'.format(email)},
                    NOT_FOUND)

        user = User.get(User.email == email)

        # get the user from the flask.g global object registered inside the
        # auth.py::verify() function, called by @auth.login_required decorator
        # and match it against the found user.
        # This is to prevent users from deleting other users' account.
        if g.user != user:
            return ({'message': "You can't delete another user's account"},
                    UNAUTHORIZED)

        user.delete_instance()
        return None, NO_CONTENT<|MERGE_RESOLUTION|>--- conflicted
+++ resolved
@@ -5,12 +5,7 @@
 
 from auth import auth
 from models import User
-<<<<<<< HEAD
-from http.client import CREATED, NO_CONTENT, NOT_FOUND, OK, BAD_REQUEST
 from utils import non_empty_str
-=======
-import utils
->>>>>>> be277255
 
 
 class UsersHandler(Resource):
