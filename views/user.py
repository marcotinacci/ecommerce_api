--- conflicted
+++ resolved
@@ -1,32 +1,8 @@
 from flask import request, abort
 from flask_restful import Resource
 from models import User
-<<<<<<< HEAD
 from http.client import CREATED, NO_CONTENT, NOT_FOUND, OK, BAD_REQUEST
-
-
-def non_empty_str(val, name):
-    """ Custom type for reqparser, blocking empty strings. """
-    if not str(val).strip():
-        raise ValueError('The argument {} is not empty'.format(name))
-    return str(val)
-
-
-def user_exists(email):
-    """
-    Check that an user exists by checking the email field (unique).
-    """
-    user = User.select().where(User.email == email)
-
-    return user.exists()
-=======
-from http.client import BAD_REQUEST
-from http.client import CREATED
-from http.client import NO_CONTENT
-from http.client import NOT_FOUND
-from http.client import OK
 import utils
->>>>>>> 2134139c
 
 
 class UsersHandler(Resource):
