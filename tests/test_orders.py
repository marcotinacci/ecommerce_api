"""
Test suite.
"""

import json
from http.client import (BAD_REQUEST, CREATED, NO_CONTENT, NOT_FOUND, OK,
                         UNAUTHORIZED)
import pytest
from uuid import uuid4

from models import Item, Order, OrderItem, WrongQuantity
from tests.test_case import TestCase
from tests.test_utils import (RESULTS, add_address, add_admin_user, add_user,
                              count_order_items, format_jsonapi_request,
                              open_with_auth, assert_valid_response,
                              wrong_dump)

# main endpoint for API
API_ENDPOINT = '/{}'

# correct password used for all test users.
TEST_USER_PSW = 'my_password123@'

EXPECTED_RESULTS = RESULTS['orders']


class TestOrders(TestCase):
    def test_get_orders__empty(self):
        resp = self.app.get('/orders/')
        assert resp.status_code == OK
        assert json.loads(resp.data) == []

    def test_get_orders__success(self):
        item = Item.create(
            uuid='429994bf-784e-47cc-a823-e0c394b823e8',
            name='mario',
            price=20.20,
            description='svariati mariii',
            availability=12,
            category='accessori',
        )
        user = add_user(
            None, TEST_USER_PSW, id='f3f72634-7054-43ef-9119-9e8f54a9531e')
        addr = add_address(
            user=user, id='85c6cba6-3ddd-4847-9d07-1337ff4e8506')
        Order.create(
            delivery_address=addr, user=user,
            uuid='06451e0a-8fa2-40d2-8c51-1af50d369ca6'
        ).add_item(item, 2)

        Order.create(
            delivery_address=addr, user=user,
            uuid='429994bf-784e-47cc-a823-e0c394b823e8'
        ).add_item(item, 5)

        resp = self.app.get('/orders/')

        expected_result = EXPECTED_RESULTS['get_orders__success']

        assert resp.status_code == OK
        assert_valid_response(resp.data, expected_result)

    def test_get_order__non_existing_empty_orders(self):
        resp = self.app.get('/orders/{}'.format(uuid4()))
        assert resp.status_code == NOT_FOUND

    def test_get_order__non_existing(self):
        user = add_user(None, TEST_USER_PSW)
        addr = add_address(user=user)
        Order.create(delivery_address=addr, user=user)

        resp = self.app.get('/orders/{}'.format(uuid4()))
        assert resp.status_code == NOT_FOUND

    def test_get_order__success(self):
        user = add_user(None, TEST_USER_PSW,
                        id='f79d9cd9-d5a3-4285-b6c0-54e0a8497b2a')
        addr_A = add_address(
            user=user, id='fe17b62d-9e02-4889-862f-5b3323e689f5')
        addr_B = add_address(user=user, city='Firenze', post_code='50132',
                             address='Via Rossi 10', phone='055432433',
                             id='03e071e4-e89e-46a3-8dfd-3da1bd52c02f')

        item1 = Item.create(
            uuid='429994bf-784e-47cc-a823-e0c394b823e8',
            name='mario',
            price=20.20,
            description='svariati mariii',
<<<<<<< HEAD
            availability=3
=======
            availability=12,
            category='scarpe',
>>>>>>> a5ffdf38
        )
        item2 = Item.create(
            uuid='577ad826-a79d-41e9-a5b2-7955bcf03499',
            name='GINO',
            price=30.20,
            description='svariati GINIIIII',
            availability=30,
            category='accessori',
        )

        order1 = Order.create(
            delivery_address=addr_A, user=user,
            uuid='b975ed38-f426-4965-8633-85a48442aaa5',
        ).add_item(item1, 2)

        order2 = Order.create(
            delivery_address=addr_B, user=user,
            uuid='c121e159-1d88-49b0-a36c-b2169ac69474',
        ).add_item(item1).add_item(item2, 2)

        resp = self.app.get('/orders/{}'.format(order1.uuid))

        expected_result = EXPECTED_RESULTS['get_order__success']
        assert resp.status_code == OK
        assert_valid_response(resp.data, expected_result)

        resp2 = self.app.get('/orders/{}'.format(order2.uuid))

        expected_result2 = EXPECTED_RESULTS['get_order__success_2']
        assert resp.status_code == OK
        assert json.loads(resp2.data) == expected_result2

    def test_create_order__success(self):
        Item.create(
            uuid='429994bf-784e-47cc-a823-e0c394b823e8',
            name='mario',
            price=20.20,
            description='svariati mariii',
            availability=4,
            category='scarpe',
        )
        Item.create(
            uuid='577ad826-a79d-41e9-a5b2-7955bcf03499',
            name='GINO',
            price=30.20,
            description='svariati GINIIIII',
            availability=10,
            category='accessori',
        )
        user = add_user('123@email.com', TEST_USER_PSW,
                        id='e736a9a6-448b-4b92-9e38-4cf745b066db')
        add_address(user=user, id='8473fbaa-94f0-46db-939f-faae898f001c')

        order = {
            'relationships': {
                'items': [{
                    'id': '429994bf-784e-47cc-a823-e0c394b823e8',
                    'type': 'item', 'quantity': 4
                }, {
                    'id': '577ad826-a79d-41e9-a5b2-7955bcf03499',
                    'type': 'item', 'quantity': 10
                }],
                'delivery_address': {
                    'type': 'address',
                    'id': '8473fbaa-94f0-46db-939f-faae898f001c'
                },
                'user': {
                    'type': 'user',
                    'id': 'e736a9a6-448b-4b92-9e38-4cf745b066db'
                }
            }
        }
        data = format_jsonapi_request('order', order)

        path = 'orders/'
        resp = open_with_auth(self.app, API_ENDPOINT.format(path), 'POST',
                              user.email, TEST_USER_PSW, 'application/json',
                              json.dumps(data))

        assert resp.status_code == CREATED

        assert len(Order.select()) == 1
        assert len(OrderItem.select()) == 2
        order = Order.get()
        expected_result = EXPECTED_RESULTS['create_order__success']
        assert_valid_response(resp.data, expected_result)

    def test_create_order__not_json_failure(self):
        Item.create(
            uuid='429994bf-784e-47cc-a823-e0c394b823e8',
            name='mario',
            price=20.20,
            description='svariati mariii',
            availability=4,
            category='scarpe',
        )
        Item.create(
            uuid='577ad826-a79d-41e9-a5b2-7955bcf03499',
            name='GINO',
            price=30.20,
            description='svariati GINIIIII',
            availability=10,
            category='accessori',
        )
        user = add_user('123@email.com', TEST_USER_PSW)
        add_address(user=user, id='429994bf-784e-47cc-a823-e0c394b823e8')
        order = {
            'order': {
                'items': [
                    {'id': '429994bf-784e-47cc-a823-e0c394b823e8',
                     'type': 'item', 'quantity': 4},
                    {'id': '577ad826-a79d-41e9-a5b2-7955bcf03499',
                     'type': 'item', 'quantity': 10}
                ],
                'delivery_address': '429994bf-784e-47cc-a823-e0c394b823e8',
                'user': '86ba7e70-b3c0-4c9c-8d26-a14f49360e47'
            }
        }

        path = 'orders/'
        resp = open_with_auth(self.app, API_ENDPOINT.format(path), 'POST',
                              user.email, TEST_USER_PSW, 'application/json',
                              wrong_dump(order))

        assert resp.status_code == BAD_REQUEST
        assert len(Order.select()) == 0
        assert len(OrderItem.select()) == 0

    def test_create_order__failure_availability(self, mocker):
        mocker.patch('views.orders.database', new=self.TEST_DB)
        Item.create(
            uuid='429994bf-784e-47cc-a823-e0c394b823e8',
            name='mario',
            price=20.20,
            description='svariati mariii',
            availability=2,
            category='scarpe',
        )
        user = add_user('123@email.com', TEST_USER_PSW,
                        id='e736a9a6-448b-4b92-9e38-4cf745b066db')
        add_address(user=user, id='8473fbaa-94f0-46db-939f-faae898f001c')
        order = {
            'relationships': {
                'items': [{
                    'id': '429994bf-784e-47cc-a823-e0c394b823e8',
                    'type': 'item', 'quantity': 4
                }],
                'delivery_address': {
                    'type': 'address',
                    'id': '8473fbaa-94f0-46db-939f-faae898f001c'
                },
                'user': {
                    'type': 'user',
                    'id': 'e736a9a6-448b-4b92-9e38-4cf745b066db'
                }
            }
        }

        data = format_jsonapi_request('order', order)
        path = 'orders/'
        resp = open_with_auth(self.app, API_ENDPOINT.format(path), 'POST',
                              user.email, TEST_USER_PSW, 'application/json',
                              json.dumps(data))
        assert resp.status_code == BAD_REQUEST
        assert len(Order.select()) == 0

    def test_create_order__failure_user_auth(self):
        Item.create(
            uuid='429994bf-784e-47cc-a823-e0c394b823e8',
            name='mario',
            price=20.20,
            description='svariati mariii',
            availability=4
        )
        Item.create(
            uuid='577ad826-a79d-41e9-a5b2-7955bcf03499',
            name='GINO',
            price=30.20,
            description='svariati GINIIIII',
            availability=10
        )
        user = add_user('123@email.com', TEST_USER_PSW,
                        id='e736a9a6-448b-4b92-9e38-4cf745b066db')
        other_user = add_user('456@email.com', TEST_USER_PSW,
                              id='d41ad9db-9d60-45c6-9fa6-51f66cd3d99a')
        add_address(user=user, id='8473fbaa-94f0-46db-939f-faae898f001c')

        order = {
            'relationships': {
                'items': [{
                    'id': '429994bf-784e-47cc-a823-e0c394b823e8',
                    'type': 'item', 'quantity': 4
                }, {
                    'id': '577ad826-a79d-41e9-a5b2-7955bcf03499',
                    'type': 'item', 'quantity': 10
                }],
                'delivery_address': {
                    'type': 'address',
                    'id': '8473fbaa-94f0-46db-939f-faae898f001c'
                },
                'user': {
                    'type': 'user',
                    'id': str(other_user.uuid)
                }
            }
        }
        data = format_jsonapi_request('order', order)

        path = 'orders/'
        resp = open_with_auth(self.app, API_ENDPOINT.format(path), 'POST',
                              user.email, TEST_USER_PSW, 'application/json',
                              json.dumps(data))

        assert resp.status_code == UNAUTHORIZED
        assert len(Order.select()) == 0
        assert len(OrderItem.select()) == 0

    def test_create_order__failure_missing_field(self):
        Item.create(
            uuid='429994bf-784e-47cc-a823-e0c394b823e8',
            name='mario',
            price=20.20,
            description='svariati mariii',
            availability=4,
            category='scarpe',
        )
        Item.create(
            uuid='577ad826-a79d-41e9-a5b2-7955bcf03499',
            name='GINO',
            price=30.20,
            description='svariati GINIIIII',
            availability=10,
            category='accessori',
        )
        user = add_user('12345@email.com', TEST_USER_PSW)

        order = {
            'relationships': {
                'items': [
                    {'id': '429994bf-784e-47cc-a823-e0c394b823e8',
                     'type': 'item', 'quantity': 4},
                    {'id': '577ad826-a79d-41e9-a5b2-7955bcf03499',
                     'type': 'item', 'quantity': 10}
                ],
                'user': {
                    'type': 'user',
                    'id': 'e736a9a6-448b-4b92-9e38-4cf745b066db'
                }
            }
        }
        data = format_jsonapi_request('order', order)

        path = 'orders/'
        resp = open_with_auth(self.app, API_ENDPOINT.format(path), 'POST',
                              user.email, TEST_USER_PSW, 'application/json',
                              json.dumps(data))
        assert resp.status_code == BAD_REQUEST
        expected_result = EXPECTED_RESULTS['create_order__failure_missing_field']
        assert_valid_response(resp.data, expected_result)
        assert len(Order.select()) == 0

    def test_create_order__non_existing_address(self):
        Item.create(
            uuid='429994bf-784e-47cc-a823-e0c394b823e8',
            name='mario',
            price=20.20,
            description='svariati mariii',
            availability=4,
            category='scarpe',
        )
        Item.create(
            uuid='577ad826-a79d-41e9-a5b2-7955bcf03499',
            name='GINO',
            price=30.20,
            description='svariati GINIIIII',
            availability=10,
            category='accessori',
        )
        user = add_user('12345@email.com', TEST_USER_PSW)
        order = {
            'relationships': {
                'items': [
                    {'id': '429994bf-784e-47cc-a823-e0c394b823e8',
                     'type': 'item', 'quantity': 4},
                    {'id': '577ad826-a79d-41e9-a5b2-7955bcf03499',
                     'type': 'item', 'quantity': 10},
                ],
                'delivery_address': {
                    'type': 'address',
                    'id': '577ad826-a79d-41e9-a5b2-7955bcf09043',
                },
                'user': {
                    'type': 'user',
                    'id': str(user.uuid),
                }
            }
        }
        data = format_jsonapi_request('order', order)
        path = 'orders/'
        resp = open_with_auth(self.app, API_ENDPOINT.format(path), 'POST',
                              user.email, TEST_USER_PSW, 'application/json',
                              json.dumps(data))
        assert resp.status_code == BAD_REQUEST
        assert len(Order.select()) == 0

    def test_create_order__failure_empty_field(self):
        Item.create(
            uuid='429994bf-784e-47cc-a823-e0c394b823e8',
            name='mario',
            price=20.20,
            description='svariati mariii',
            availability=4,
            category='scarpe',
        )
        Item.create(
            uuid='577ad826-a79d-41e9-a5b2-7955bcf03499',
            name='GINO',
            price=30.20,
            description='svariati GINIIIII',
            availability=10,
            category='accessori',
        )
        user = add_user('12345@email.com', TEST_USER_PSW)
        order = {
            'relationships': {
                'items': [
                    {'id': '429994bf-784e-47cc-a823-e0c394b823e8',
                     'type': 'item', 'quantity': 4},
                    {'id': '577ad826-a79d-41e9-a5b2-7955bcf03499',
                     'type': 'item', 'quantity': 10}
                ],
                'delivery_address': {
                    'type': 'address',
                    'id': '8473fbaa-94f0-46db-939f-faae898f001c'
                },
                'user': {
                    'type': 'user',
                    'id': ''
                }
            }
        }
        data = format_jsonapi_request('order', order)
        path = 'orders/'
        resp = open_with_auth(self.app, API_ENDPOINT.format(path), 'POST',
                              user.email, TEST_USER_PSW, 'application/json',
                              json.dumps(data))
        assert resp.status_code == BAD_REQUEST
        assert len(Order.select()) == 0

    def test_create_order_missing_item_qty__fail(self):
        Item.create(
            uuid='429994bf-784e-47cc-a823-e0c394b823e8',
            name='mario',
            price=20.20,
            description='svariati mariii',
            availability=25,
            category='scarpe',
        )
        Item.create(
            uuid='577ad826-a79d-41e9-a5b2-7955bcf03499',
            name='GINO',
            price=30.20,
            description='svariati GINIIIII',
            availability=25,
            category='accessori',
        )
        user_A = add_user('12345@email.com', TEST_USER_PSW)
        order = {
            'relationships': {
                'items': [{
                    'id': '429994bf-784e-47cc-a823-e0c394b823e8',
                    'type': 'item',
                }, {
                    'id': '577ad826-a79d-41e9-a5b2-7955bcf03499',
                    'type': 'item', 'quantity': 10,
                }],
                'delivery_address': {
                    'type': 'address',
                    'id': '8473fbaa-94f0-46db-939f-faae898f001c'
                },
                'user': {
                    'type': 'user',
                    'id': ''
                }
            }
        }
        data = format_jsonapi_request('order', order)
        path = 'orders/'
        resp = open_with_auth(self.app, API_ENDPOINT.format(path), 'POST',
                              user_A.email, TEST_USER_PSW, 'application/json',
                              json.dumps(data))
        assert resp.status_code == BAD_REQUEST
        assert len(Order.select()) == 0

    def test_create_order_no_items__fail(self):
        user = add_user('12345@email.com', TEST_USER_PSW)
        addr = add_address(
            user=user, id='429994bf-784e-47cc-a823-e0c394b823e8')
        order = {
            'relationships': {
                'items': [],
                'delivery_address': {
                    'type': 'address',
                    'id': str(addr.uuid)
                },
                'user': {
                    'type': 'user',
                    'id': str(user.uuid)
                }
            }
        }
        data = format_jsonapi_request('order', order)
        path = 'orders/'
        resp = open_with_auth(self.app, API_ENDPOINT.format(path), 'POST',
                              user.email, TEST_USER_PSW, 'application/json',
                              json.dumps(data))
        assert resp.status_code == BAD_REQUEST
        assert len(Order.select()) == 0

    def test_create_order__non_existing_item(self):
        Item.create(
            uuid='429994bf-784e-47cc-a823-e0c394b823e8',
            name='mario',
            price=20.20,
            description='svariati mariii',
            availability=4,
            category='scarpe',
        )
        user = add_user('12345@email.com', TEST_USER_PSW)
        add_address(user=user, id='429994bf-784e-47cc-a823-e0c394b823e8')
        order = {
            'relationships': {
                'items': [
                    {'id': '429994bf-784e-47cc-a823-e0c394b823e8',
                     'type': 'item', 'quantity': 4},
                    {'id': '577ad826-a79d-41e9-a5b2-7955bcf034r3',
                     'type': 'item', 'quantity': 10}
                ],
                'delivery_address': {
                    'type': 'address',
                    'id': '429994bf-784e-47cc-a823-e0c394b823e8'
                },
                'user': {
                    'type': 'user',
                    'id': str(user.uuid)
                }
            }
        }
        data = format_jsonapi_request('order', order)
        path = 'orders/'
        resp = open_with_auth(self.app, API_ENDPOINT.format(path), 'POST',
                              user.email, TEST_USER_PSW, 'application/json',
                              json.dumps(data))
        assert resp.status_code == BAD_REQUEST
        assert len(Order.select()) == 0

    def test_update_order__new_item(self):

        item1 = Item.create(
            uuid='429994bf-784e-47cc-a823-e0c394b823e8',
            name='mario',
            price=20.20,
            description='svariati mariii',
            availability=15,
            category='scarpe',
        )
        Item.create(
            uuid='577ad826-a79d-41e9-a5b2-7955bcf03499',
            name='GINO',
            price=30.20,
            description='svariati GINIIIII',
            availability=15,
            category='accessori',
        )

        user = add_user('12345@email.com', TEST_USER_PSW)
        addr = add_address(user=user, id='429994bf-784e-47cc-a823-e0c394b823e8')

        order1 = Order.create(
            delivery_address=addr,
            user=user
        ).add_item(item1, 2)

        order = {
            "relationships": {
                'items': [{
                    'id': '429994bf-784e-47cc-a823-e0c394b823e8',
                    'type': 'item', 'quantity': 5,
                     }, {
                    'id': '577ad826-a79d-41e9-a5b2-7955bcf03499',
                    'type': 'item', 'quantity': 10,
                }]
            }
        }
        post_data = format_jsonapi_request('order', order)
        path = 'orders/{}'.format(order1.uuid)
        resp = open_with_auth(self.app, API_ENDPOINT.format(path), 'PATCH',
                              '12345@email.com', TEST_USER_PSW, 'application/json',
                              json.dumps(post_data))
        order = Order.get()
        expected_result = EXPECTED_RESULTS['update_order__new_item']

        assert_valid_response(resp.data, expected_result)

    def test_update_order__item_quantity_zero(self):
        item1 = Item.create(
            uuid='429994bf-784e-47cc-a823-e0c394b823e8',
            name='mario',
            price=20.20,
            description='svariati mariii',
            availability=2,
            category='scarpe',
        )
        item2 = Item.create(
            uuid='577ad826-a79d-41e9-a5b2-7955bcf03499',
            name='GINO',
            price=30.20,
            description='svariati GINIIIII',
            availability=2,
            category='accessori',
        )

        user = add_user('12345@email.com', TEST_USER_PSW)
        addr = add_address(user=user)
        add_address(user=user, id='429994bf-784e-47cc-a823-e0c394b823e8')

        order = Order.create(
            delivery_address=addr,
            user=user
        ).add_item(item1, 2).add_item(item2)

        post_data = {
            "relationships": {
                    'items': [{
                        'id': '429994bf-784e-47cc-a823-e0c394b823e8',
                        'type': 'item', 'quantity': 0,
                    }]
            }
        }
        post_data = format_jsonapi_request('order', post_data)
        path = 'orders/{}'.format(order.uuid)
        resp = open_with_auth(self.app, API_ENDPOINT.format(path), 'PATCH',
                              user.email, TEST_USER_PSW, 'application/json',
                              json.dumps(post_data))
        assert resp.status_code == OK

        expected_result = EXPECTED_RESULTS['update_order__item_quantity_zero']

        assert_valid_response(resp.data, expected_result)

        # test remove with quantity=0 functionality, item1 is not present.
        assert len(order.order_items) == 1
        assert order.order_items[0].item == item2

    def test_update_order__remove_item_without_delete(self):
        item1 = Item.create(
            uuid='429994bf-784e-47cc-a823-e0c394b823e8',
            name='mario',
            price=20.20,
            description='svariati mariii',
            availability=10,
            category='scarpe',
        )
        item2 = Item.create(
            uuid='577ad826-a79d-41e9-a5b2-7955bcf03499',
            name='GINO',
            price=30.20,
            description='svariati GINIIIII',
            availability=20,
            category='accessori',
        )

        user = add_user('12345@email.com', TEST_USER_PSW)
        addr = add_address(user=user, id='86ba7e70-b3c0-4c9c-8d26-a14f49360e47')
        add_address(user=user, id='429994bf-784e-47cc-a823-e0c394b823e8')

        order = Order.create(
            delivery_address=addr,
            user=user,
        ).add_item(item1, 10).add_item(item2, 20)

        post_data = {
            "relationships": {
                    'items': [{
                        'id': '429994bf-784e-47cc-a823-e0c394b823e8',
                        'type': 'item', 'quantity': 0,
                    }],
                    'delivery_address': {
                        'type': 'address',
                        'id': '429994bf-784e-47cc-a823-e0c394b823e8',
                    }
            }
        }
        post_data = format_jsonapi_request('order', post_data)
        path = 'orders/{}'.format(order.uuid)
        resp = open_with_auth(self.app, API_ENDPOINT.format(path), 'PATCH',
                              user.email, TEST_USER_PSW, 'application/json',
                              json.dumps(post_data))
        assert resp.status_code == OK

        expected_result = EXPECTED_RESULTS['update_order__remove_item_without_delete']

        assert_valid_response(resp.data, expected_result)
        assert len(order.order_items) == 1
        assert order.order_items[0].quantity == 20

    def test_update_order__add_item(self):
        item1 = Item.create(
            uuid='429994bf-784e-47cc-a823-e0c394b823e8',
            name='mario',
            price=20.20,
            description='svariati mariii',
            availability=10,
            category='scarpe',
        )
        item2 = Item.create(
            uuid='577ad826-a79d-41e9-a5b2-7955bcf03499',
            name='GINO',
            price=30.20,
            description='svariati GINIIIII',
            availability=20,
            category='accessori',
        )

        user = add_user('12345@email.com', TEST_USER_PSW)
        addr_A = add_address(user=user)
        add_address(user=user, id='429994bf-784e-47cc-a823-e0c394b823e8')

        order = Order.create(delivery_address=addr_A, user=user)
        order.add_item(item1, 5).add_item(item2, 20)

        post_data = {
            "relationships": {
                    'items': [{
                        'id': '429994bf-784e-47cc-a823-e0c394b823e8',
                        'type': 'item', 'quantity': 10,
                    }]
            }
        }
        post_data = format_jsonapi_request('order', post_data)

        path = 'orders/{}'.format(order.uuid)
        resp = open_with_auth(self.app, API_ENDPOINT.format(path), 'PATCH',
                              user.email, TEST_USER_PSW, 'application/json',
                              json.dumps(post_data))
        assert resp.status_code == OK

        expected_result = EXPECTED_RESULTS['update_order__add_item']

        assert_valid_response(resp.data, expected_result)

    def test_update_order__success(self):
        item1 = Item.create(
            uuid='429994bf-784e-47cc-a823-e0c394b823e8',
            name='mario',
            price=20.20,
            description='svariati mariii',
            availability=5,
            category='scarpe',
        )
        item2 = Item.create(
            uuid='577ad826-a79d-41e9-a5b2-7955bcf03499',
            name='GINO',
            price=30.20,
            description='svariati GINIIIII',
<<<<<<< HEAD
            availability=2
=======
            availability=1,
            category='accessori',
>>>>>>> a5ffdf38
        )

        user = add_user('12345@email.com', TEST_USER_PSW,
                        id='90c3e1c1-b51c-4224-b69d-17f84f6a8dfc')
        addr = add_address(
            user=user, id='8f3b518e-9c17-4103-9a47-b274740726e7')
        add_address(
            user=user, id='284ac7f6-40c2-4da6-b722-5d8cd248b1cc')
        order = Order.create(
            delivery_address=addr,
            user=user,
            uuid='9d899e2d-66e8-4728-aee5-fee733807b4a'
        ).add_item(item1, 2).add_item(item2)

        post_data = {
            'relationships': {
                'items': [
                    {'id': '429994bf-784e-47cc-a823-e0c394b823e8',
                     'type': 'item', 'quantity': 5},
                    {'id': '577ad826-a79d-41e9-a5b2-7955bcf03499',
                     'type': 'item', 'quantity': 1}
                ],
                'delivery_address': {
                    'type': 'address',
                    'id': '284ac7f6-40c2-4da6-b722-5d8cd248b1cc'
                },
                'user': {
                    'type': 'user',
                    'id': '90c3e1c1-b51c-4224-b69d-17f84f6a8dfc'
                }
            }
        }
        post_data = format_jsonapi_request('order', post_data)
        path = 'orders/{}'.format(order.uuid)
        resp = open_with_auth(self.app, API_ENDPOINT.format(path), 'PATCH',
                              user.email, TEST_USER_PSW, 'application/json',
                              json.dumps(post_data))

        expected_result = EXPECTED_RESULTS['update_order__success']

        assert resp.status_code == OK
        assert_valid_response(resp.data, expected_result)

    def test_update_order__non_existing_items(self):
        item1 = Item.create(
            uuid='429994bf-784e-47cc-a823-e0c394b823e8',
            name='mario',
            price=20.20,
            description='svariati mariii',
            availability=2,
            category='scarpe',
        )
        item2 = Item.create(
            uuid='577ad826-a79d-41e9-a5b2-7955bcf03499',
            name='GINO',
            price=30.20,
            description='svariati GINIIIII',
            availability=1,
            category='accessori',
        )

        user = add_user('12345@email.com', TEST_USER_PSW)
        addr = add_address(user=user)
        add_address(user=user, id='429994bf-784e-47cc-a823-e0c394b823e8')

        order1 = Order.create(delivery_address=addr, user=user)
        order1.add_item(item1, 2).add_item(item2)
        order_item_before = [o.json() for o in OrderItem.select()]
        # order_uuid = str(order1.uuid)

        order = {
            'relationships': {
                'items': [
                    {'id': '577ad826-a79d-41e9-a5b2-7955bcf00000',
                     'type': 'item', 'quantity': 1},
                    {'id': '577ad826-a79d-41e9-a5b2-7955bcf2222',
                     'type': 'item', 'quantity': 1},
                    {'id': '577ad826-a79d-41e9-a5b2-7955bcf9999',
                     'type': 'item', 'quantity': 2}
                ],
                'delivery_address': {
                    'type': 'address',
                    'id': '429994bf-784e-47cc-a823-e0c394b823e8'
                },
                'user': {
                    'type': 'user',
                    'id': '86ba7e70-b3c0-4c9c-8d26-a14f49360e47'
                }
            }
        }
        data = format_jsonapi_request('order', order)
        path = 'orders/{}'.format(order1.uuid)
        resp = open_with_auth(self.app, API_ENDPOINT.format(path), 'PATCH',
                              user.email, TEST_USER_PSW, 'application/json',
                              json.dumps(data))
        order_item_after = [o.json() for o in OrderItem.select()]
        assert resp.status_code == BAD_REQUEST
        assert order_item_before == order_item_after

    def test_update_order__non_existing_address(self):
        item1 = Item.create(
            uuid='429994bf-784e-47cc-a823-e0c394b823e8',
            name='mario',
            price=20.20,
            description='svariati mariii',
            availability=2,
            category='scarpe',
        )
        item2 = Item.create(
            uuid='577ad826-a79d-41e9-a5b2-7955bcf03499',
            name='GINO',
            price=30.20,
            description='svariati GINIIIII',
            availability=1,
            category='accessori',
        )

        user = add_user('12345@email.com', TEST_USER_PSW)
        addr_A = add_address(user=user)

        order1 = Order.create(
            delivery_address=addr_A, user=user
        ).add_item(item1, 2).add_item(item2)
        order_item_before = order1.order_items

        order = {
            'relationships': {
                'items': [
                    {'id': '577ad826-a79d-41e9-a5b2-7955bcf00000',
                     'type': 'item', 'quantity': 1},
                    {'id': '577ad826-a79d-41e9-a5b2-7955bcf2222',
                     'type': 'item', 'quantity': 1},
                ],
                'delivery_address': {
                    'type': 'address',
                    'id': '817c8747-dfb7-4c2d-8a24-82dae23d250b',
                },
                'user': {
                    'type': 'user',
                    'id': str(user.uuid),
                }
            }
        }
        data = format_jsonapi_request('order', order)
        path = 'orders/{}'.format(order1.uuid)
        resp = open_with_auth(self.app, API_ENDPOINT.format(path), 'PATCH',
                              '12345@email.com', TEST_USER_PSW, 'application/json',
                              json.dumps(data))

        assert resp.status_code == BAD_REQUEST
        assert order_item_before == order1.order_items

    def test_update_order__success_admin_not_own_order(self):
        item1 = Item.create(
            uuid='429994bf-784e-47cc-a823-e0c394b823e8',
            name='mario',
            price=20.20,
            description='svariati mariii',
            availability=5,
            category='scarpe',
        )
        item2 = Item.create(
            uuid='577ad826-a79d-41e9-a5b2-7955bcf03499',
            name='GINO',
            price=30.20,
            description='svariati GINIIIII',
<<<<<<< HEAD
            availability=2
=======
            availability=1,
            category='accessori',
>>>>>>> a5ffdf38
        )

        user = add_user('12345@email.com', TEST_USER_PSW,
                        id='35b9d92a-83c4-48c6-bc2a-580d95951f99')
        addr_A = add_address(
            user=user, id='7f7bc402-469c-4f7b-8918-d4e150469ac7')

        order1 = Order.create(
            delivery_address=addr_A,
            user=user,
            uuid='54a2b917-6c21-42b5-b273-39ad6c765187'
        ).add_item(item1, 2).add_item(item2)

        order = {
            'relationships': {
                'items': [
                    {'id': '429994bf-784e-47cc-a823-e0c394b823e8',
                     'type': 'item', 'quantity': 5},
                    {'id': '577ad826-a79d-41e9-a5b2-7955bcf03499',
                     'type': 'item', 'quantity': 1}
                ],
            }
        }
        data = format_jsonapi_request('order', order)

        user_B = add_admin_user('admin_user@email.com', TEST_USER_PSW)
        path = 'orders/{}'.format(order1.uuid)
        resp = open_with_auth(self.app, API_ENDPOINT.format(path), 'PATCH',
                              user_B.email, TEST_USER_PSW, 'application/json',
                              json.dumps(data))

        assert resp.status_code == OK

        expected_result = EXPECTED_RESULTS['update_order__success_admin_not_owner']
        assert_valid_response(resp.data, expected_result)

    def test_update_order_empty_items_list__fail(self):
        item1 = Item.create(
            uuid='429994bf-784e-47cc-a823-e0c394b823e8',
            name='mario',
            price=20.20,
            description='svariati mariii',
            availability=2,
            category='scarpe',
        )
        user = add_user('12345@email.com', TEST_USER_PSW)
        addr = add_address(
            user=user, id='429994bf-784e-47cc-a823-e0c394b823e8')

        order = Order.create(
            delivery_address=addr,
            user=user
        ).add_item(item1, 2)

        order_uuid = str(order.uuid)

        order_data = {
            "order": {
                "uuid": order_uuid,
                'items': [],
                'delivery_address': '429994bf-784e-47cc-a823-e0c394b823e8',
                'user': str(user.uuid)

            }
        }
        path = 'orders/{}'.format(order_uuid)
        resp = open_with_auth(self.app, API_ENDPOINT.format(path), 'PATCH',
                              '12345@email.com', TEST_USER_PSW, 'application/json',
                              json.dumps(order_data))

        assert resp.status_code == BAD_REQUEST
        assert len(order.order_items) == 1

    def test_update_order__failure_non_existing(self):
        user = add_user('12345@email.com', TEST_USER_PSW)
        addr = add_address(
            user=user, id='429994bf-784e-47cc-a823-e0c394b823e8')
        Order.create(delivery_address=addr, user=user)

        order_uuid = str(uuid4())

        order = {
            'relationships': {
                'items': [
                    {'id': '429994bf-784e-47cc-a823-e0c394b823e8',
                     'type': 'item', 'quantity': 5},
                ],
            }
        }
        data = format_jsonapi_request('order', order)

        path = 'orders/{}'.format(order_uuid)
        resp = open_with_auth(self.app, API_ENDPOINT.format(path), 'PATCH',
                              '12345@email.com', TEST_USER_PSW, 'application/json',
                              json.dumps(data))

        assert resp.status_code == NOT_FOUND

    def test_update_order__failure_availability(self, mocker):
        mocker.patch('views.orders.database', new=self.TEST_DB)

        user = add_user('12345@email.com', TEST_USER_PSW,
                        id='90c3e1c1-b51c-4224-b69d-17f84f6a8dfc')
        addr = add_address(
            user=user, id='8f3b518e-9c17-4103-9a47-b274740726e7')
        item = Item.create(
            uuid='429994bf-784e-47cc-a823-e0c394b823e8',
            name='mario',
            price=20.20,
            description='svariati mariii',
            availability=4,
            category='scarpe',
        )
        order = Order.create(
            delivery_address=addr,
            user=user,
        ).add_item(item, 2)

        update_order = {
            'relationships': {
                'items': [{
                    'id': '429994bf-784e-47cc-a823-e0c394b823e8',
                    'type': 'item', 'quantity': 5
                }]
            }
        }
        post_data = format_jsonapi_request('order', update_order)
        path = 'orders/{}'.format(order.uuid)
        resp = open_with_auth(self.app, API_ENDPOINT.format(path), 'PATCH',
                              '12345@email.com', TEST_USER_PSW, 'application/json',
                              json.dumps(post_data))

        assert resp.status_code == BAD_REQUEST
        assert OrderItem.select().count() == 1
        assert OrderItem.get() == order.order_items[0]
        assert order.order_items[0].quantity == 2

    def test_update_order__failure_non_existing_empty_orders(self):
        user = add_user('user@email.com', TEST_USER_PSW)
        add_address(user=user, id='429994bf-784e-47cc-a823-e0c394b823e8')

        uuid = str(uuid4())

        order = {
            "order": {
                'items': [
                    {'id': '429994bf-784e-47cc-a823-e0c394b823e8',
                     'type': 'item', 'quantity': 5},
                    {'id': '577ad826-a79d-41e9-a5b2-7955bcf03499',
                     'type': 'item', 'quantity': 1}
                ],
                'delivery_address': '429994bf-784e-47cc-a823-e0c394b823e8',
                'user': '86ba7e70-b3c0-4c9c-8d26-a14f49360e47'
            }
        }
        data = format_jsonapi_request('order', order)
        path = '/orders/{}'.format(uuid)
        resp = open_with_auth(self.app, API_ENDPOINT.format(path), 'PATCH',
                              'user@email.com', TEST_USER_PSW, 'application/json',
                              json.dumps(data))

        assert resp.status_code == NOT_FOUND

    def test_update_order__failure_not_own_order(self):
        item1 = Item.create(
            uuid='429994bf-784e-47cc-a823-e0c394b823e8',
            name='mario',
            price=20.20,
            description='svariati mariii',
            availability=5,
            category='scarpe',
        )
        item2 = Item.create(
            uuid='577ad826-a79d-41e9-a5b2-7955bcf03499',
            name='GINO',
            price=30.20,
            description='svariati GINIIIII',
<<<<<<< HEAD
            availability=2
=======
            availability=1,
            category='accessori',
>>>>>>> a5ffdf38
        )

        user = add_user('12345@email.com', TEST_USER_PSW)
        addr = add_address(
            user=user, id='429994bf-784e-47cc-a823-e0c394b823e8')

        order = Order.create(
            delivery_address=addr,
            user=user
        ).add_item(item1, 2).add_item(item2)

        post_data = {
            'relationships': {
                'items': [
                    {'id': '429994bf-784e-47cc-a823-e0c394b823e8',
                     'type': 'item', 'quantity': 5},
                    {'id': '577ad826-a79d-41e9-a5b2-7955bcf03499',
                     'type': 'item', 'quantity': 1}
                ],
                'delivery_address': {
                    'type': 'address',
                    'id': '429994bf-784e-47cc-a823-e0c394b823e8'
                },
                'user': {
                    'type': 'user',
                    'id': '90c3e1c1-b51c-4224-b69d-17f84f6a8dfc'
                }
            }
        }
        post_data = format_jsonapi_request('order', post_data)
        user_B = add_user('wrong_user@email.com', TEST_USER_PSW)
        path = 'orders/{}'.format(order.uuid)
        resp = open_with_auth(self.app, API_ENDPOINT.format(path), 'PATCH',
                              user_B.email, TEST_USER_PSW, 'application/json',
                              json.dumps(post_data))

        assert resp.status_code == UNAUTHORIZED

    def test_delete_order__success(self):
        user = add_user('12345@email.com', TEST_USER_PSW)
        addr_A = add_address(user=user)
        addr_B = add_address(user=user)

        item1 = Item.create(
            uuid='429994bf-784e-47cc-a823-e0c394b823e8',
            name='mario',
            price=20.20,
            description='svariati mariii',
            availability=2,
            category='scarpe',
        )
        order1 = Order.create(delivery_address=addr_A, user=user)
        order1.add_item(item1, 2)

        order2 = Order.create(delivery_address=addr_B, user=user)

        path = 'orders/{}'.format(order1.uuid)
        resp = open_with_auth(self.app, API_ENDPOINT.format(path), 'DELETE',
                              '12345@email.com', TEST_USER_PSW, None,
                              None)

        assert resp.status_code == NO_CONTENT
        assert len(Order.select()) == 1
        assert len(OrderItem.select()) == 0
        assert Order.get(uuid=order2.uuid)

    def test_delete_order__success_admin_not_own_order(self):
        user = add_user('12345@email.com', TEST_USER_PSW)
        addr_A = add_address(user=user)
        addr_B = add_address(user=user)

        item1 = Item.create(
            uuid='429994bf-784e-47cc-a823-e0c394b823e8',
            name='mario',
            price=20.20,
            description='svariati mariii',
            availability=2,
            category='scarpe',
        )
        order1 = Order.create(delivery_address=addr_A, user=user)
        order1.add_item(item1, 2)

        order2 = Order.create(delivery_address=addr_B, user=user)

        user_B = add_admin_user('admin_user@email.com', TEST_USER_PSW)
        path = 'orders/{}'.format(order1.uuid)
        resp = open_with_auth(self.app, API_ENDPOINT.format(path), 'DELETE',
                              user_B.email, TEST_USER_PSW, None,
                              None)

        assert resp.status_code == NO_CONTENT
        assert len(Order.select()) == 1
        assert len(OrderItem.select()) == 0
        assert Order.get(uuid=order2.uuid)

    def test_delete_order__fail_not_own_order(self):
        user = add_user('12345@email.com', TEST_USER_PSW)
        addr_A = add_address(user=user)

        item1 = Item.create(
            uuid='429994bf-784e-47cc-a823-e0c394b823e8',
            name='mario',
            price=20.20,
            description='svariati mariii',
            availability=2,
            category='scarpe',
        )
        order1 = Order.create(delivery_address=addr_A, user=user)
        order1.add_item(item1, 2)

        user_B = add_user('admin_user@email.com', TEST_USER_PSW)
        path = 'orders/{}'.format(order1.uuid)
        resp = open_with_auth(self.app, API_ENDPOINT.format(path), 'DELETE',
                              user_B.email, TEST_USER_PSW, None,
                              None)

        assert resp.status_code == UNAUTHORIZED

    def test_delete_order__failure_non_existing_empty_orders(self):
        user = add_user('12345@email.com', TEST_USER_PSW)

        path = 'orders/{}'.format(str(uuid4()))
        resp = open_with_auth(self.app, API_ENDPOINT.format(path), 'DELETE',
                              user.email, TEST_USER_PSW, None,
                              None)
        assert resp.status_code == NOT_FOUND

    def test_delete_order__failure__failure_non_existing(self):
        user = add_user('12345@email.com', TEST_USER_PSW)
        addr_A = add_address(user=user)
        Order.create(delivery_address=addr_A, user=user)

        resp = self.app.delete('/orders/{}'.format(uuid4()))

        path = 'orders/{}'.format(str(uuid4()))
        resp = open_with_auth(self.app, API_ENDPOINT.format(path), 'DELETE',
                              user.email, TEST_USER_PSW, None,
                              None)
        assert resp.status_code == NOT_FOUND
        assert Order.select().count() == 1

    def test_order_add_remove_item(self):
        """
        Test add_item and remove_item function from Order and OrderItem
        models.
        """
        user = add_user(None, TEST_USER_PSW)
        addr = add_address(user=user)

        item1 = Item.create(
            uuid=uuid4(),
            name='Item',
            description='Item description',
            price=10,
            availability=2,
            category='scarpe',
        )
        item2 = Item.create(
            uuid=uuid4(),
            name='Item 2',
            description='Item 2 description',
            price=15,
            availability=2,
            category='accessori',
        )
        item3 = Item.create(
            uuid=uuid4(),
            name='Item 3',
            description='Item 3 description',
            price=15,
            availability=2,
            category='scarpe',
        )
        order = Order.create(delivery_address=addr, user=user)
        order.add_item(item1, 2).add_item(item2, 2)

        assert len(order.order_items) == 2
        assert OrderItem.select().count() == 2
        assert count_order_items(order) == 4

        # test removing one of two item1
        order.update_items({item1: 1})
        assert len(order.order_items) == 2
        assert count_order_items(order) == 3

        # remove more item1 than existing in order
        with pytest.raises(WrongQuantity):
            order.update_items({item1: -1})
        assert len(order.order_items) == 2
        assert OrderItem.select().count() == 2
        assert count_order_items(order) == 3

        # Check that the total price is correctly updated
        assert order.total_price == item1.price + item2.price * 2

        # remove non existing item3 from order
        with pytest.raises(WrongQuantity):
            order.update_items({item3: 0})
        assert count_order_items(order) == 3
        assert len(order.order_items) == 2

        order.empty_order()
        assert len(order.order_items) == 0
        assert OrderItem.select().count() == 0

    def test_order_add_remove_items(self):
        """
        Test Order.update_items and remove_items for handling add/remove in
        bulk
        """
        user = add_user(None, TEST_USER_PSW)
        addr = add_address(user=user)
        item1 = Item.create(
            uuid=uuid4(),
            name='Item',
            description='Item description',
            price=10,
            availability=5,
        )
        item2 = Item.create(
            uuid=uuid4(),
            name='Item 2',
            description='Item 2 description',
            price=15,
            availability=5,
        )
        item3 = Item.create(
            uuid=uuid4(),
            name='Item 3',
            description='Item 3 description',
            price=15,
            availability=5,
        )

        order = Order.create(delivery_address=addr, user=user)

        # add some items in the order
        order.update_items({item1: 3, item2: 5})
        assert count_order_items(order) == 8

        # update arbitatry number of items in the order
        order.update_items({item1: 4, item2: 2})
        assert count_order_items(order) == 6

        # remove item1 from order
        order.update_items({item1: 0})
        assert count_order_items(order) == 2

        with pytest.raises(Exception):
            # test removing item that does not exist in the order
            order.update_items({item3: 0, item1: 1})
        assert count_order_items(order) == 2

        order.update_items({item1: 1, item2: 2, item3: 3})
        # check assumed total price
        total_price = item1.price + item2.price * 2 + item3.price * 3
        assert order.total_price == total_price<|MERGE_RESOLUTION|>--- conflicted
+++ resolved
@@ -86,12 +86,8 @@
             name='mario',
             price=20.20,
             description='svariati mariii',
-<<<<<<< HEAD
-            availability=3
-=======
-            availability=12,
-            category='scarpe',
->>>>>>> a5ffdf38
+            availability=3,
+            category='scarpe',
         )
         item2 = Item.create(
             uuid='577ad826-a79d-41e9-a5b2-7955bcf03499',
@@ -264,14 +260,16 @@
             name='mario',
             price=20.20,
             description='svariati mariii',
-            availability=4
-        )
-        Item.create(
-            uuid='577ad826-a79d-41e9-a5b2-7955bcf03499',
-            name='GINO',
-            price=30.20,
-            description='svariati GINIIIII',
-            availability=10
+            availability=4,
+            category='scarpe',
+        )
+        Item.create(
+            uuid='577ad826-a79d-41e9-a5b2-7955bcf03499',
+            name='GINO',
+            price=30.20,
+            description='svariati GINIIIII',
+            availability=10,
+            category='scarpe',
         )
         user = add_user('123@email.com', TEST_USER_PSW,
                         id='e736a9a6-448b-4b92-9e38-4cf745b066db')
@@ -757,12 +755,8 @@
             name='GINO',
             price=30.20,
             description='svariati GINIIIII',
-<<<<<<< HEAD
-            availability=2
-=======
-            availability=1,
-            category='accessori',
->>>>>>> a5ffdf38
+            availability=2,
+            category='accessori',
         )
 
         user = add_user('12345@email.com', TEST_USER_PSW,
@@ -929,12 +923,8 @@
             name='GINO',
             price=30.20,
             description='svariati GINIIIII',
-<<<<<<< HEAD
-            availability=2
-=======
-            availability=1,
-            category='accessori',
->>>>>>> a5ffdf38
+            availability=2,
+            category='accessori',
         )
 
         user = add_user('12345@email.com', TEST_USER_PSW,
@@ -1112,12 +1102,8 @@
             name='GINO',
             price=30.20,
             description='svariati GINIIIII',
-<<<<<<< HEAD
-            availability=2
-=======
-            availability=1,
-            category='accessori',
->>>>>>> a5ffdf38
+            availability=2,
+            category='accessori',
         )
 
         user = add_user('12345@email.com', TEST_USER_PSW)
@@ -1336,6 +1322,7 @@
             description='Item description',
             price=10,
             availability=5,
+            category='scarpe',
         )
         item2 = Item.create(
             uuid=uuid4(),
@@ -1343,6 +1330,7 @@
             description='Item 2 description',
             price=15,
             availability=5,
+            category='scarpe',
         )
         item3 = Item.create(
             uuid=uuid4(),
@@ -1350,6 +1338,7 @@
             description='Item 3 description',
             price=15,
             availability=5,
+            category='scarpe',
         )
 
         order = Order.create(delivery_address=addr, user=user)
