--- conflicted
+++ resolved
@@ -3,13 +3,8 @@
 """
 
 from models import Order, OrderItem, Item
-<<<<<<< HEAD
-from tests.test_utils import (add_user, add_address,
-                              add_admin_user, open_with_auth, wrong_dump)
-=======
 from tests.test_utils import (open_with_auth, add_user, count_order_items,
                               add_address, add_admin_user)
->>>>>>> aac38657
 from tests.test_case import TestCase
 from http.client import (CREATED, NO_CONTENT, NOT_FOUND,
                          OK, BAD_REQUEST, UNAUTHORIZED)
@@ -79,14 +74,8 @@
     def test_get_order(self):
         user = add_user(None, TEST_USER_PSW)
         addr_A = add_address(user=user)
-<<<<<<< HEAD
         addr_B = add_address(user=user, city='Firenze', post_code='50132',
                              address='Via Rossi 10', phone='055432433')
-=======
-        addr_B = add_address(user=user, city='Firenze',
-                             post_code='50132', address='Via Rossi 10',
-                             phone='055432433')
->>>>>>> aac38657
 
         item1 = Item.create(
             uuid='429994bf-784e-47cc-a823-e0c394b823e8',
