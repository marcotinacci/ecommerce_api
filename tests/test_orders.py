--- conflicted
+++ resolved
@@ -2,28 +2,17 @@
 Test suite.
 """
 
-<<<<<<< HEAD
-from models import Order, OrderItem, Item
-from tests.test_utils import (open_with_auth, add_user, count_order_items,
-                              add_address, add_admin_user, wrong_dump)
-from tests.test_case import TestCase
-from http.client import (CREATED, NO_CONTENT, NOT_FOUND,
-                         OK, BAD_REQUEST, UNAUTHORIZED)
-=======
->>>>>>> 74cce0bd
 import json
 from http.client import (BAD_REQUEST, CREATED, NO_CONTENT, NOT_FOUND, OK,
                          UNAUTHORIZED)
+import pytest
 from uuid import uuid4
-import pytest
-
-import pytest
 
 from models import Item, Order, OrderItem, WrongQuantity
 from tests.test_case import TestCase
 from tests.test_utils import (RESULTS, add_address, add_admin_user, add_user,
-                              format_jsonapi_request, open_with_auth,
-                              wrong_dump)
+                              count_order_items, format_jsonapi_request,
+                              open_with_auth, wrong_dump)
 
 # main endpoint for API
 API_ENDPOINT = '/{}'
@@ -95,11 +84,7 @@
             name='mario',
             price=20.20,
             description='svariati mariii',
-<<<<<<< HEAD
             availability=3
-=======
-            availability=12
->>>>>>> 74cce0bd
         )
         item2 = Item.create(
             uuid='577ad826-a79d-41e9-a5b2-7955bcf03499',
@@ -114,8 +99,9 @@
             uuid='b975ed38-f426-4965-8633-85a48442aaa5',
         ).add_item(item1, 2)
 
-        Order.create(
-            delivery_address=addr_B, user=user
+        order2 = Order.create(
+            delivery_address=addr_B, user=user,
+            uuid='c121e159-1d88-49b0-a36c-b2169ac69474',
         ).add_item(item1).add_item(item2, 2)
 
         resp = self.app.get('/orders/{}'.format(order1.uuid))
@@ -124,30 +110,11 @@
         assert resp.status_code == OK
         assert json.loads(resp.data) == expected_result
 
-        expected_data2 = {
-            'uuid': str(order2.uuid),
-            'date': str(order2.created_at),
-            'user_uuid': str(user.uuid),
-            'total_price': 80.60,
-            'delivery_address': addr_B.json(),
-            'items': [{
-                'quantity': 1,
-                'subtotal': 20.20,
-                'price': 20.20,
-                'name': 'mario',
-                'description': 'svariati mariii'
-            }, {
-                'quantity': 2,
-                'subtotal': 60.40,
-                'price': 30.20,
-                'name': 'GINO',
-                'description': 'svariati GINIIIII'
-            }]
-        }
-
         resp2 = self.app.get('/orders/{}'.format(order2.uuid))
+
+        expected_result2 = EXPECTED_RESULTS['get_order__success_2']
         assert resp.status_code == OK
-        assert json.loads(resp2.data) == expected_data2
+        assert json.loads(resp2.data) == expected_result2
 
     def test_create_order__success(self):
         Item.create(
@@ -544,6 +511,7 @@
         order = Order.get()
         expected_result = EXPECTED_RESULTS['update_order__new_item']
 
+        assert resp.status_code == OK
         assert json.loads(resp.data) == expected_result
 
     def test_update_order__item_quantity_zero(self):
@@ -715,23 +683,14 @@
             uuid='9d899e2d-66e8-4728-aee5-fee733807b4a'
         ).add_item(item1, 2).add_item(item2)
 
-<<<<<<< HEAD
-        order = {
-            'order': {
-                'uuid': order_uuid,
-=======
         post_data = {
             'relationships': {
->>>>>>> 74cce0bd
                 'items': [
                     {'id': '429994bf-784e-47cc-a823-e0c394b823e8',
                      'type': 'item', 'quantity': 5},
                     {'id': '577ad826-a79d-41e9-a5b2-7955bcf03499',
                      'type': 'item', 'quantity': 1}
                 ],
-<<<<<<< HEAD
-                'delivery_address': addr_A.json()['uuid'],
-=======
                 'delivery_address': {
                     'type': 'address',
                     'id': '284ac7f6-40c2-4da6-b722-5d8cd248b1cc'
@@ -740,7 +699,6 @@
                     'type': 'user',
                     'id': '90c3e1c1-b51c-4224-b69d-17f84f6a8dfc'
                 }
->>>>>>> 74cce0bd
             }
         }
         post_data = format_jsonapi_request('order', post_data)
@@ -1215,8 +1173,7 @@
         assert count_order_items(order) == 3
 
         # remove more item1 than existing in order
-<<<<<<< HEAD
-        with pytest.raises(Exception):
+        with pytest.raises(WrongQuantity):
             order.update_items({item1: -1})
         assert len(order.order_items) == 2
         assert OrderItem.select().count() == 2
@@ -1226,23 +1183,10 @@
         assert order.total_price == item1.price + item2.price * 2
 
         # remove non existing item3 from order
-        with pytest.raises(Exception):
+        with pytest.raises(WrongQuantity):
             order.update_items({item3: 0})
-=======
-        with pytest.raises(WrongQuantity):
-            order.remove_item(item1, 5)
-            assert len(order.order_items) == 2
-            assert OrderItem.select().count() == 2
-            assert count_items(order) == 4
-
-        # Check that the total price is correctly updated
-        assert order.total_price == item1.price + item2.price + item3.price
-
-        # remove non existing item3 from order
-        order.remove_item(item3)
-        assert count_items(order) == 3
+        assert count_order_items(order) == 3
         assert len(order.order_items) == 2
->>>>>>> 74cce0bd
 
         order.empty_order()
         assert len(order.order_items) == 0
