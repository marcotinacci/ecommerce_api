--- conflicted
+++ resolved
@@ -159,14 +159,13 @@
         os.makedirs(get_image_folder())
 
 
-<<<<<<< HEAD
 def count_order_items(order):
     """ Given an Order instance count the total items in the order. """
     tot = 0
     for oi in order.order_items:
         tot += oi.quantity
     return tot
-=======
+
 # ###########################################################
 # JSONAPI testing utilities
 
@@ -269,5 +268,4 @@
     Give a wrong encoding (urlencode-like) to the given dictionary
     """
     return reduce(lambda x, y: "{}&{}".format(x, y), [
-        "{}={}".format(k, v) for k, v in zip(data.keys(), data.values())])
->>>>>>> 74cce0bd
+        "{}={}".format(k, v) for k, v in zip(data.keys(), data.values())])