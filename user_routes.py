"""
Module contains the route handlers for the user part of the RESTful part of the
flask application.

TODO: Summarize what can be done with the api and the endpoints
"""

from flask import Flask
from flask_restful import Resource
from flask_restful import Api
from models.user import User, database
<<<<<<< HEAD
from http.client import OK
=======

>>>>>>> 20d78287

app = Flask(__name__)
api = Api(app)


# TODO: add before_request and teardown_request decorators for database connect
@app.before_request
def before_request():
    if database.is_closed():
        database.connect()


@app.teardown_request
def teardown_request(response):
    if not database.is_closed():
        database.close()
    return response


class UserRoot(Resource):
    """
    Handler for main user endpoint.
    Allows creation of new users and retrieval of the users list.
    """

    def get(self):
        return tuple()
        pass

    def post(self):
        # TODO: Parse the rest arguments with reqparse
        # TODO: Create the uuid
        # TODO: Create the new user
        # TODO: Return (new_user, OK)
        pass


class UserHandler(Resource):
    """
    Handler for the operating on a single user.
    Allows retrieving the user data, edit it and delete the user from the
    database.
    """

    def get(self, user_id):
        # TODO: Get the uuid4 from the string
        # TODO: If malformed uuid return BAD_REQUEST
        # TODO: Check that the user exists
        # TODO: Return the jsonified user object
        # TODO: If not exists return NOT_FOUND
        pass

    def put(self, user_id):
        # TODO: validate uuid
        # TODO: Validate payload
        # TODO: Return BAD_REQUEST if uuid or payload not valid
        # TODO: Check user exists
        # TODO: Return NOT_FOUND if uuid not found
        # TODO: Update user data
        # TODO: Return (user, OK) if everything went fine
        pass

    def delete(self, user_id):
        # TODO: Validate uuid
        # TODO: return BAD_REQUEST if malformed UUUID
        # TODO: Find user => return NOT_FOUND if not found
        # TODO: Delete user from database
        # TODO: Return NO_CONTENT, OK
        pass


api.add_resource(UserRoot, '/user/')
api.add_resource(UserHandler, '/user/<uuid:user_id>')<|MERGE_RESOLUTION|>--- conflicted
+++ resolved
@@ -9,17 +9,12 @@
 from flask_restful import Resource
 from flask_restful import Api
 from models.user import User, database
-<<<<<<< HEAD
 from http.client import OK
-=======
-
->>>>>>> 20d78287
 
 app = Flask(__name__)
 api = Api(app)
 
 
-# TODO: add before_request and teardown_request decorators for database connect
 @app.before_request
 def before_request():
     if database.is_closed():
