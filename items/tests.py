--- conflicted
+++ resolved
@@ -50,14 +50,6 @@
         resp = self.app.post('/items/', data=TEST_ITEM_WRONG)
         assert resp.status_code == BAD_REQUEST
 
-<<<<<<< HEAD
-    # def test_post_item__internal_error(self):
-    #     db = ItemModel._meta.database
-    #     ItemModel._meta.database = None
-    #     resp = self.app.post('/items/', data=TEST_ITEM)
-    #     assert resp.status_code == INTERNAL_SERVER_ERROR
-    #     ItemModel._meta.database = db
-=======
     def test_post_item__internal_error(self):
         from api import ItemModel as MockItem
         save = MockItem.save
@@ -65,7 +57,6 @@
         resp = self.app.post('/items/', data=TEST_ITEM)
         assert resp.status_code == INTERNAL_SERVER_ERROR
         MockItem.save = save
->>>>>>> 00c09a24
 
     def test_get_items__success(self):
         ItemModel.create(**TEST_ITEM)
